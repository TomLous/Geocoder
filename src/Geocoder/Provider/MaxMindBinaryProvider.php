<?php

/**
 * This file is part of the Geocoder package.
 * For the full copyright and license information, please view the LICENSE
 * file that was distributed with this source code.
 *
 * @license    MIT License
 */

namespace Geocoder\Provider;

use Geocoder\Provider\ProviderInterface;
use Geocoder\Exception\NoResultException;
use Geocoder\Exception\InvalidArgumentException;
use Geocoder\Exception\RuntimeException;
use Geocoder\Exception\UnsupportedException;

class MaxMindBinaryProvider extends AbstractProvider implements ProviderInterface
{
    /**
     * @var string
     */
    protected $datFile;

    /**
     * @var int|null
     */
    protected $openFlag;

    /**
     * @param string   $datFile
     * @param int|null $openFlag
     *
     * @throws RuntimeException         If maxmind's lib not installed.
     * @throws InvalidArgumentException If dat file is not correct (optional).
     */
    public function __construct($datFile, $openFlag = null)
    {
        if (false === function_exists('geoip_open')) {
            throw new RuntimeException('The MaxMindBinaryProvider requires maxmind\'s lib to be installed and loaded. Have you included geoip.inc file?');
        }

        if (false === function_exists('GeoIP_record_by_addr')) {
            throw new RuntimeException('The MaxMindBinaryProvider requires maxmind\'s lib to be installed and loaded. Have you included geoipcity.inc file?');
        }

        if (false === is_file($datFile)) {
            throw new InvalidArgumentException(sprintf('Given MaxMind dat file "%s" does not exist.', $datFile));
        }

        if (false === is_readable($datFile)) {
            throw new InvalidArgumentException(sprintf('Given MaxMind dat file "%s" does not readable.', $datFile));
        }

        $this->datFile  = $datFile;
        $this->openFlag = null === $openFlag ? GEOIP_STANDARD : $openFlag;
    }

    /**
     * {@inheritDoc}
     */
    public function getGeocodedData($address)
    {
        if (false === filter_var($address, FILTER_VALIDATE_IP)) {
            throw new UnsupportedException('The MaxMindBinaryProvider does not support street addresses.');
        }

        $geoIp       = geoip_open($this->datFile, $this->openFlag);
        $geoIpRecord = GeoIP_record_by_addr($geoIp, $address);

        geoip_close($geoIp);

        if (false === $geoIpRecord instanceof \geoiprecord) {
            throw new NoResultException(sprintf('No results found for IP address %s', $address));
        }

<<<<<<< HEAD
        return array(array_merge($this->getDefaults(), array(
=======
        return $this->fixEncoding(array_merge($this->getDefaults(), array(
>>>>>>> ddb35bf1
            'countryCode' => $geoIpRecord->country_code,
            'country'     => $geoIpRecord->country_name,
            'region'      => $geoIpRecord->region,
            'city'        => $geoIpRecord->city,
            'latitude'    => $geoIpRecord->latitude,
            'longitude'   => $geoIpRecord->longitude,
        )));
    }

    /**
     * {@inheritDoc}
     */
    public function getReversedData(array $coordinates)
    {
        throw new UnsupportedException('The MaxMindBinaryProvider is not able to do reverse geocoding.');
    }

    /**
     * {@inheritDoc}
     */
    public function getName()
    {
        return 'maxmind_binary';
    }
}<|MERGE_RESOLUTION|>--- conflicted
+++ resolved
@@ -75,11 +75,7 @@
             throw new NoResultException(sprintf('No results found for IP address %s', $address));
         }
 
-<<<<<<< HEAD
-        return array(array_merge($this->getDefaults(), array(
-=======
         return $this->fixEncoding(array_merge($this->getDefaults(), array(
->>>>>>> ddb35bf1
             'countryCode' => $geoIpRecord->country_code,
             'country'     => $geoIpRecord->country_name,
             'region'      => $geoIpRecord->region,
