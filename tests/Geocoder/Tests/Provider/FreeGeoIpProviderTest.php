--- conflicted
+++ resolved
@@ -7,19 +7,16 @@
 
 class FreeGeoIpProviderTest extends TestCase
 {
-<<<<<<< HEAD
     public function testGetName()
     {
         $provider = new FreeGeoIpProvider($this->getMock('\Geocoder\HttpAdapter\HttpAdapterInterface'), null);
         $this->assertEquals('free_geo_ip', $provider->getName());
     }
 
-=======
     /**
      * @expectedException \Geocoder\Exception\UnsupportedException
      * @expectedExceptionMessage The FreeGeoIpProvider does not support Street addresses.
      */
->>>>>>> b72567eb
     public function testGetGeocodedDataWithNull()
     {
         $provider = new FreeGeoIpProvider($this->getMockAdapter($this->never()));
